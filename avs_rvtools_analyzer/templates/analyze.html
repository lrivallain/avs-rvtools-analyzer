--- conflicted
+++ resolved
@@ -99,17 +99,12 @@
                                 {% for item in risk_data.data %}
                                     <tr>
                                         {% for key, value in item.items() %}
-<<<<<<< HEAD
                                             <td class="wrap">
-                                                {% if value is sameas true %}
-=======
-                                            <td>
                                                 {% if key == 'Risk Level' %}
-                                                    <span class="badge rounded-pill {{ get_risk_badge_class(value) }}">
-                                                        {{ get_risk_display_name(value) }}
-                                                    </span>
+                                                <span class="badge rounded-pill {{ get_risk_badge_class(value) }}">
+                                                    {{ get_risk_display_name(value) }}
+                                                </span>
                                                 {% elif value is sameas true %}
->>>>>>> 61057c21
                                                     <span class="text-success"><strong>✓</strong></span>
                                                 {% elif value is sameas false %}
                                                     <span class="text-danger">✘</span>
